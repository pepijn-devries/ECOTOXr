Package: ECOTOXr
Type: Package
Title: Download and Extract Data from US EPA's ECOTOX Database
Version: 0.2.1
Date: #TODO
Authors@R: c(person("Pepijn", "de Vries", role = c("aut", "cre", "dtc"),
    email = "pepijn.devries@outlook.com",
    comment = c(ORCID = "0000-0002-7961-6646")))
Author:
    Pepijn de Vries [aut, cre, dtc] (0000-0002-7961-6646)
Maintainer: Pepijn de Vries <pepijn.devries@outlook.com>
Description: The US EPA ECOTOX database is a freely available database
    with a treasure of aquatic and terrestrial ecotoxicological data.
    As the online search interface doesn't come with an API, this
    package provides the means to easily access and search the database
    in R. To this end, all raw tables are downloaded from the EPA website
    and stored in a local SQLite database.
Depends:
    R (>= 3.5.0),
    RSQLite
Imports:
    crayon,
    dbplyr,
    dplyr,
    httr,
<<<<<<< HEAD
    lifecycle,
=======
    jsonlite,
>>>>>>> b1ce50d2
    purrr,
    rappdirs,
    readr,
    readxl,
    rlang,
    rvest,
    stringr,
    tibble,
    tidyr,
    tidyselect,
    utils
Suggests:
    DBI,
    standartox,
    testthat (>= 3.0.0),
    webchem
URL: <https://github.com/pepijn-devries/ECOTOXr>
BugReports: https://github.com/pepijn-devries/ECOTOXr/issues
License: GPL (>= 3)
Encoding: UTF-8
LazyData: true
RoxygenNote: 7.1.2
Config/testthat/edition: 3
Roxygen: list(markdown = TRUE)
<|MERGE_RESOLUTION|>--- conflicted
+++ resolved
@@ -1,54 +1,51 @@
-Package: ECOTOXr
-Type: Package
-Title: Download and Extract Data from US EPA's ECOTOX Database
-Version: 0.2.1
-Date: #TODO
-Authors@R: c(person("Pepijn", "de Vries", role = c("aut", "cre", "dtc"),
-    email = "pepijn.devries@outlook.com",
-    comment = c(ORCID = "0000-0002-7961-6646")))
-Author:
-    Pepijn de Vries [aut, cre, dtc] (0000-0002-7961-6646)
-Maintainer: Pepijn de Vries <pepijn.devries@outlook.com>
-Description: The US EPA ECOTOX database is a freely available database
-    with a treasure of aquatic and terrestrial ecotoxicological data.
-    As the online search interface doesn't come with an API, this
-    package provides the means to easily access and search the database
-    in R. To this end, all raw tables are downloaded from the EPA website
-    and stored in a local SQLite database.
-Depends:
-    R (>= 3.5.0),
-    RSQLite
-Imports:
-    crayon,
-    dbplyr,
-    dplyr,
-    httr,
-<<<<<<< HEAD
-    lifecycle,
-=======
-    jsonlite,
->>>>>>> b1ce50d2
-    purrr,
-    rappdirs,
-    readr,
-    readxl,
-    rlang,
-    rvest,
-    stringr,
-    tibble,
-    tidyr,
-    tidyselect,
-    utils
-Suggests:
-    DBI,
-    standartox,
-    testthat (>= 3.0.0),
-    webchem
-URL: <https://github.com/pepijn-devries/ECOTOXr>
-BugReports: https://github.com/pepijn-devries/ECOTOXr/issues
-License: GPL (>= 3)
-Encoding: UTF-8
-LazyData: true
-RoxygenNote: 7.1.2
-Config/testthat/edition: 3
-Roxygen: list(markdown = TRUE)
+Package: ECOTOXr
+Type: Package
+Title: Download and Extract Data from US EPA's ECOTOX Database
+Version: 0.2.1
+Date: #TODO
+Authors@R: c(person("Pepijn", "de Vries", role = c("aut", "cre", "dtc"),
+    email = "pepijn.devries@outlook.com",
+    comment = c(ORCID = "0000-0002-7961-6646")))
+Author:
+    Pepijn de Vries [aut, cre, dtc] (0000-0002-7961-6646)
+Maintainer: Pepijn de Vries <pepijn.devries@outlook.com>
+Description: The US EPA ECOTOX database is a freely available database
+    with a treasure of aquatic and terrestrial ecotoxicological data.
+    As the online search interface doesn't come with an API, this
+    package provides the means to easily access and search the database
+    in R. To this end, all raw tables are downloaded from the EPA website
+    and stored in a local SQLite database.
+Depends:
+    R (>= 3.5.0),
+    RSQLite
+Imports:
+    crayon,
+    dbplyr,
+    dplyr,
+    httr,
+    jsonlite,
+    lifecycle,
+    purrr,
+    rappdirs,
+    readr,
+    readxl,
+    rlang,
+    rvest,
+    stringr,
+    tibble,
+    tidyr,
+    tidyselect,
+    utils
+Suggests:
+    DBI,
+    standartox,
+    testthat (>= 3.0.0),
+    webchem
+URL: <https://github.com/pepijn-devries/ECOTOXr>
+BugReports: https://github.com/pepijn-devries/ECOTOXr/issues
+License: GPL (>= 3)
+Encoding: UTF-8
+LazyData: true
+RoxygenNote: 7.1.2
+Config/testthat/edition: 3
+Roxygen: list(markdown = TRUE)